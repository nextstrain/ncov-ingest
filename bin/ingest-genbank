#!/bin/bash
# usage: ingest-genbank [--fetch] [--nextclade_full_run]
#        ingest-genbank --help
#
# Ingest SARS-CoV-2 metadata and sequences from GenBank.
#
# If the --fetch flag is given, new records are fetched from GenBank. Otherwise,
# ingest from the existing GenBank NDJSON file on S3.
#
# If the --nextclade_full_run flag is given, the existing clade data is ignored
# and a full Nextclade run is performed, recomputing clades and other metrics
# for all sequences. This is necessary every time when new clades are defined or
# when upgrading to the new version of Nextclade with breaking changes.
# Note: this might take very long time to run, depending on available
# computational resources.
#
set -euo pipefail

: "${S3_SRC:=s3://nextstrain-data/files/ncov/open}"
: "${S3_DST:=$S3_SRC}"

exit 0

main() {
    local fetch=0
    local nextclade_full_run=1

    for arg; do
        case "$arg" in
            -h|--help)
                print-help
                exit
                ;;
            --fetch)
                fetch=1
                shift
                break
                ;;
            --nextclade_full_run)
                nextclade_full_run=1
                shift
                break
                ;;
        esac
    done

    # Determine where to save data files based on if we're running as a result of a
    # push to master or to another branch (or locally, outside of the GitHub
    # workflow).  Files are always compared to the default/primary paths in the
    # source S3 bucket.
    #
    silent=
    branch=

    case "${GITHUB_REF:-}" in
        refs/heads/master)
            # Do nothing different; defaults above are good.
            branch=master
            ;;
        refs/heads/*)
            # Save data files under a per-branch prefix
            silent=yes
            branch="${GITHUB_REF##refs/heads/}"
            S3_DST="${S3_DST/nextstrain-data/nextstrain-staging}/branch/$branch"
            ;;
        "")
            # Save data files under a tmp prefix
            silent=yes
            S3_DST="${S3_DST/nextstrain-data/nextstrain-staging}/tmp"
            ;;
        *)
            echo "Skipping ingest for ref $GITHUB_REF"
            exit 0
            ;;
    esac

    # In 'full run' mode we pretend that we run from a git branch
    # and we write results to a special directory on S3, to keep
    # production (master) files intact.
    if [ "$nextclade_full_run" == 1 ]; then
      branch="nextclade_full_run"
<<<<<<< HEAD
      S3_DST="$S3_DST/nextclade-full-run/2021-10-01"
    else
=======
      S3_DST="$S3_DST/nextclade-full-run/$(date "+%Y-%m-%d--%H-%M-%S--%Z")"
    fi
>>>>>>> 0f781efd

    echo "S3_SRC is $S3_SRC"
    echo "S3_DST is $S3_DST"

    cd "$(dirname "$0")/.."

    set -x

    if [[ "$fetch" == 1 ]]; then
        local attempt=0 max_attempts=5

        while [[ $((++attempt)) -le $max_attempts ]]; do
            echo "Fetch GenBank attempt $attempt"
            if ./bin/fetch-from-genbank > data/genbank.ndjson; then
                break
            else
                echo "...FAILED"
                rm data/genbank.ndjson
                sleep 10
            fi
        done
        if [[ ! -f data/genbank.ndjson ]]; then
            echo "Failed to fetch from GenBank"
            exit 1
        fi

        attempt=0
        while [[ $((++attempt)) -le $max_attempts ]]; do
            echo "Fetch BioSample attempt $attempt"
            if ./bin/fetch-from-biosample > data/biosample.ndjson; then
                break
            else
                echo "...FAILED"
                rm data/biosample.ndjson
                sleep 10
            fi
        done
        if [[ ! -f data/biosample.ndjson ]]; then
            echo "Failed to fetch from BioSample"
            exit 1
        fi

        if [[ "$branch" == master ]]; then
            ./bin/notify-on-record-change data/genbank.ndjson "$S3_SRC/genbank.ndjson.xz" "GenBank"
        fi
        ./bin/upload-to-s3 ${silent:+--quiet} data/genbank.ndjson "$S3_DST/genbank.ndjson.xz"
        ./bin/upload-to-s3 ${silent:+--quiet} data/biosample.ndjson "$S3_DST/biosample.ndjson.xz"
    else
        aws s3 cp --no-progress "$S3_DST/genbank.ndjson.xz" - | xz -cdfq > data/genbank.ndjson
        aws s3 cp --no-progress "$S3_DST/biosample.ndjson.xz" - | xz -cdfq > data/biosample.ndjson
    fi

    ./bin/transform-biosample data/biosample.ndjson \
        --output data/genbank/biosample.tsv

    ./bin/transform-genbank data/genbank.ndjson \
        --biosample data/genbank/biosample.tsv \
        --duplicate-biosample data/genbank/duplicate_biosample.txt \
        --output-metadata data/genbank/metadata.tsv \
        --output-fasta data/genbank/sequences.fasta
    ./bin/check-locations data/genbank/metadata.tsv \
        data/genbank/location_hierarchy.tsv \
        genbank_accession

    # Nextclade will recompute all rows if nextclade_old.tsv is empty
    if [ "$nextclade_full_run" == 0 ]; then
      # Download old clades
      (   aws s3 cp --no-progress "$S3_DST/nextclade.tsv.gz" - \
          || aws s3 cp --no-progress "$S3_SRC/nextclade.tsv.gz" -) \
          | gunzip -cfq \
          > "data/genbank/nextclade_old.tsv"
    else
      touch "data/genbank/nextclade_old.tsv"
    fi

    # Find sequences in FASTA which don't have clades assigned yet
    ./bin/filter-fasta \
        --input_fasta="data/genbank/sequences.fasta" \
        --input_tsv="data/genbank/nextclade_old.tsv" \
        --output_fasta="data/genbank/nextclade.sequences.fasta" \

    # And if it's not empty, run nextclade analysis on these sequences,
    # to assign clades and calculate other useful metrics
    ./bin/run-nextclade \
      "data/genbank/nextclade.sequences.fasta" \
      "data/genbank/nextclade_new.tsv" \
      "data/genbank/nextclade-inputs" \
      "data/genbank/nextclade"

    # Join new and old clades, so that next run won't need to process sequences that are already processed
    ./bin/join-rows \
      "data/genbank/nextclade_old.tsv" \
      "data/genbank/nextclade_new.tsv" \
      -o "data/genbank/nextclade.tsv"

    # Join these clades into metadata
    ./bin/join-metadata-and-clades \
        "data/genbank/metadata.tsv" \
        "data/genbank/nextclade.tsv" \
        -o "data/genbank/metadata.tsv"


    if [[ "$branch" == master ]]; then
        ./bin/notify-on-metadata-change data/genbank/metadata.tsv "$S3_SRC/metadata.tsv.gz" genbank_accession
        ./bin/notify-on-problem-data data/genbank/problem_data.tsv
        ./bin/notify-on-location-hierarchy-addition data/genbank/location_hierarchy.tsv source-data/location_hierarchy.tsv
        ./bin/notify-on-duplicate-biosample-change data/genbank/duplicate_biosample.txt "$S3_SRC/duplicate_biosample.txt.gz"
    fi

    ./bin/upload-to-s3 ${silent:+--quiet} data/genbank/metadata.tsv "$S3_DST/metadata.tsv.gz"
    ./bin/upload-to-s3 ${silent:+--quiet} data/genbank/sequences.fasta "$S3_DST/sequences.fasta.xz"
    ./bin/upload-to-s3 ${silent:+--quiet} data/genbank/nextclade.tsv "$S3_DST/nextclade.tsv.gz"
    ./bin/upload-to-s3 ${silent:+--quiet} data/genbank/biosample.tsv "$S3_DST/biosample.tsv.gz"
    ./bin/upload-to-s3 ${silent:+--quiet} data/genbank/duplicate_biosample.txt "$S3_DST/duplicate_biosample.txt.gz"

    ./bin/clean
}

print-help() {
    # Print the help comments at the top of this file ($0)
    local line
    while read -r line; do
        if [[ $line =~ ^#! ]]; then
            continue
        elif [[ $line =~ ^# ]]; then
            line="${line/##/}"
            line="${line/# /}"
            echo "$line"
        else
            break
        fi
    done < "$0"
}

main "$@"<|MERGE_RESOLUTION|>--- conflicted
+++ resolved
@@ -79,13 +79,8 @@
     # production (master) files intact.
     if [ "$nextclade_full_run" == 1 ]; then
       branch="nextclade_full_run"
-<<<<<<< HEAD
       S3_DST="$S3_DST/nextclade-full-run/2021-10-01"
-    else
-=======
-      S3_DST="$S3_DST/nextclade-full-run/$(date "+%Y-%m-%d--%H-%M-%S--%Z")"
-    fi
->>>>>>> 0f781efd
+    fi
 
     echo "S3_SRC is $S3_SRC"
     echo "S3_DST is $S3_DST"

#!/bin/bash
# usage: ingest-gisaid [--fetch]
#        ingest-gisaid --help
#
# Ingest SARS-CoV-2 metadata and sequences from GISAID.
#
# If the --fetch flag is given, new records are fetched from GISAID. Otherwise,
# ingest from the existing GISAID NDJSON file on S3.
#
set -euo pipefail

: "${S3_SRC:=s3://nextstrain-ncov-private}"
: "${S3_DST:=$S3_SRC}"

main() {
    local fetch=0

    for arg; do
        case "$arg" in
            -h|--help)
                print-help
                exit
                ;;
            --fetch)
                fetch=1
                shift
                break
                ;;
        esac
    done

    # Determine where to save data files based on if we're running as a result of a
    # push to master or to another branch (or locally, outside of the GitHub
    # workflow).  Files are always compared to the default/primary paths in the
    # source S3 bucket.
    #
    local silent=
    local branch=

    case "${GITHUB_REF:-}" in
        refs/heads/master)
            # Do nothing different; defaults above are good.
            branch=master
            ;;
        refs/heads/*)
            # Save data files under a per-branch prefix
            silent=yes
            branch="${GITHUB_REF##refs/heads/}"
            S3_DST="$S3_DST/branch/$branch"
            ;;
        "")
            # Save data files under a tmp prefix
            silent=yes
            S3_DST="$S3_DST/tmp"
            ;;
        *)
            echo "Skipping ingest for ref $GITHUB_REF"
            exit 0
            ;;
    esac

    echo "S3_SRC is $S3_SRC"
    echo "S3_DST is $S3_DST"

    cd "$(dirname "$0")/.."

    if [[ "$fetch" == 1 ]]; then
        local attempt=0 max_attempts=5

        while [[ $((++attempt)) -le $max_attempts ]]; do
            echo "Fetch attempt $attempt"
            if ./bin/fetch-from-gisaid > data/gisaid.ndjson; then
                break
            else
                echo "...FAILED"
                rm data/gisaid.ndjson
                sleep 10
            fi
        done
        if [[ ! -f data/gisaid.ndjson ]]; then
            echo "Failed to fetch"
            exit 1
        fi
        if [[ "$branch" == master ]]; then
            ./bin/notify-on-record-change data/gisaid.ndjson "$S3_SRC/gisaid.ndjson.xz" "GISAID"
        fi
        ./bin/upload-to-s3 --quiet data/gisaid.ndjson "$S3_DST/gisaid.ndjson.xz"
    else
<<<<<<< HEAD
        ./bin/download-from-s3 "$S3_DST/gisaid.ndjson.xz" "data/gisaid.ndjson"
=======
        aws s3 cp --no-progress "$S3_DST/gisaid.ndjson.xz" - | xz -T0 -cdfq > data/gisaid.ndjson
>>>>>>> dd06a555
    fi

    flagged_annotations="$(mktemp -t flagged-annotations-XXXXXX)"
    trap "rm -f '$flagged_annotations'" EXIT
    ./bin/transform-gisaid data/gisaid.ndjson \
        --output-metadata data/gisaid/metadata.tsv \
        --output-fasta data/gisaid/sequences.fasta \
        --output-unix-newline > "$flagged_annotations"

    # Remove gisaid.ndjson to save disk space.
    rm data/gisaid.ndjson

    # Download old clades
    ./bin/download-from-s3 "$S3_DST/nextclade.tsv.gz" "data/gisaid/nextclade_old.tsv" ||  \
    ./bin/download-from-s3 "$S3_SRC/nextclade.tsv.gz" "data/gisaid/nextclade_old.tsv"

    # Find sequences in FASTA which don't have clades assigned yet
    ./bin/filter-fasta \
      --input_fasta="data/gisaid/sequences.fasta" \
      --input_tsv="data/gisaid/nextclade_old.tsv" \
      --output_fasta="data/gisaid/nextclade.sequences.fasta" \

    # Check if the file with these extracted sequences is not empty
    if [ ! -s "data/gisaid/nextclade.sequences.fasta" ]; then
       echo "[ INFO] ${0}:${LINENO}: No new sequences for Nextclade to process. Skipping."
       mv data/gisaid/nextclade_old.tsv data/gisaid/nextclade.tsv
    else

      # And if it's not empty, run nextclade analysis on these sequences,
      # to assign clades and calculate other useful metrics
      ./bin/run-nextclade \
        "data/gisaid/nextclade.sequences.fasta" \
        "data/gisaid/nextclade_new.tsv" \
        "data/gisaid/nextclade-inputs" \
        "data/gisaid/nextclade"

      # Join new and old clades, so that next run won't need to process sequences that are already processed
      ./bin/join-rows \
        "data/gisaid/nextclade_old.tsv" \
        "data/gisaid/nextclade_new.tsv" \
        -o "data/gisaid/nextclade.tsv"

    fi

    # Join clades and analysis results into metadata
    ./bin/join-metadata-and-clades \
      "data/gisaid/metadata.tsv" \
      "data/gisaid/nextclade.tsv" \
      -o "data/gisaid/metadata.tsv"

    ./bin/flag-metadata data/gisaid/metadata.tsv > data/gisaid/flagged_metadata.txt
    ./bin/check-locations data/gisaid/metadata.tsv \
        data/gisaid/location_hierarchy.tsv \
        gisaid_epi_isl

    if [[ "$branch" == master ]]; then
        ./bin/notify-slack --upload "flagged-annotations" < "$flagged_annotations"
        # csv-diff runs out of memory
        #./bin/notify-on-metadata-change data/gisaid/metadata.tsv "$S3_SRC/metadata.tsv.gz" gisaid_epi_isl
        ./bin/notify-on-additional-info-change data/gisaid/additional_info.tsv "$S3_SRC/additional_info.tsv.gz"
        ./bin/notify-on-flagged-metadata-change data/gisaid/flagged_metadata.txt "$S3_SRC/flagged_metadata.txt.gz"
        ./bin/notify-on-location-hierarchy-addition data/gisaid/location_hierarchy.tsv source-data/location_hierarchy.tsv
    fi

    ./bin/upload-to-s3 ${silent:+--quiet} data/gisaid/metadata.tsv "$S3_DST/metadata.tsv.gz"
    ./bin/upload-to-s3 ${silent:+--quiet} data/gisaid/nextclade.tsv "$S3_DST/nextclade.tsv.gz"
    ./bin/upload-to-s3 ${silent:+--quiet} data/gisaid/additional_info.tsv "$S3_DST/additional_info.tsv.gz"
    ./bin/upload-to-s3 ${silent:+--quiet} data/gisaid/flagged_metadata.txt "$S3_DST/flagged_metadata.txt.gz"
    ./bin/upload-to-s3 ${silent:+--quiet} data/gisaid/sequences.fasta "$S3_DST/sequences.fasta.xz"

    ./bin/clean

    if [[ "$fetch" == 1 && "$branch" == master ]]; then
        echo "Triggering ncov preprocessing GitHub action via repository dispatch."
        curl -fsS https://api.github.com/repos/nextstrain/ncov/dispatches \
          -H 'Accept: application/vnd.github.v3+json' \
          -H 'Content-Type: application/json' \
          -H "authorization: Bearer ${PAT_GITHUB_DISPATCH}" \
          -d '{"event_type":"preprocess-gisaid"}'
    else
        echo "Skipping running of ncov preprocessing workflow as the current branch is not master or we are running an ingest only (not a fetch-and-ingest)."
    fi
}

print-help() {
    # Print the help comments at the top of this file ($0)
    local line
    while read -r line; do
        if [[ $line =~ ^#! ]]; then
            continue
        elif [[ $line =~ ^# ]]; then
            line="${line/##/}"
            line="${line/# /}"
            echo "$line"
        else
            break
        fi
    done < "$0"
}

main "$@"<|MERGE_RESOLUTION|>--- conflicted
+++ resolved
@@ -86,11 +86,7 @@
         fi
         ./bin/upload-to-s3 --quiet data/gisaid.ndjson "$S3_DST/gisaid.ndjson.xz"
     else
-<<<<<<< HEAD
         ./bin/download-from-s3 "$S3_DST/gisaid.ndjson.xz" "data/gisaid.ndjson"
-=======
-        aws s3 cp --no-progress "$S3_DST/gisaid.ndjson.xz" - | xz -T0 -cdfq > data/gisaid.ndjson
->>>>>>> dd06a555
     fi
 
     flagged_annotations="$(mktemp -t flagged-annotations-XXXXXX)"
